package main

import (
	"encoding/json"
	"flag"
	"fmt"
	"log"
	"net/http"
	"os"
	"path/filepath"
	"runtime"
)

type Config struct {
<<<<<<< HEAD
	FactorioDir             string `json:"factorio_dir"`
	FactorioSavesDir        string `json:"saves_dir"`
	FactorioModsDir         string `json:"mods_dir"`
	FactorioModPackDir      string `json:"mod_pack_dir"`
	FactorioConfigFile      string `json:"config_file"`
	FactorioConfigDir       string `json:"config_directory"`
	FactorioLog             string `json:"logfile"`
	FactorioBinary          string `json:"factorio_binary"`
	FactorioRconPort        int    `json:"rcon_port"`
	FactorioRconPass        string `json:"rcon_pass"`
	FactorioCredentialsFile string `json:"factorio_credentials_file"`
	ServerIP                string `json:"server_ip"`
	ServerPort              string `json:"server_port"`
	MaxUploadSize           int64  `json:"max_upload_size"`
	Username                string `json:"username"`
	Password                string `json:"password"`
	DatabaseFile            string `json:"database_file"`
	CookieEncryptionKey     string `json:"cookie_encryption_key"`
	SettingsFile            string `json:"settings_file"`
	LogFile                 string `json:"log_file"`
	ConfFile                string
=======
	FactorioDir         string `json:"factorio_dir"`
	FactorioSavesDir    string `json:"saves_dir"`
	FactorioModsDir     string `json:"mods_dir"`
	FactorioConfigFile  string `json:"config_file"`
	FactorioConfigDir   string `json:"config_directory"`
	FactorioLog         string `json:"logfile"`
	FactorioBinary      string `json:"factorio_binary"`
	FactorioRconPort    int    `json:"rcon_port"`
	FactorioRconPass    string `json:"rcon_pass"`
	FactorioIP          string `json:"factorio_ip"`
	ServerIP            string `json:"server_ip"`
	ServerPort          string `json:"server_port"`
	MaxUploadSize       int64  `json:"max_upload_size"`
	Username            string `json:"username"`
	Password            string `json:"password"`
	DatabaseFile        string `json:"database_file"`
	CookieEncryptionKey string `json:"cookie_encryption_key"`
	SettingsFile        string `json:"settings_file"`
	LogFile             string `json:"log_file"`
	ConfFile            string
>>>>>>> c21e6488
}

var (
	config       Config
	FactorioServ *FactorioServer
	Auth         *AuthHTTP
)

func failOnError(err error, msg string) {
	if err != nil {
		log.Printf("%s: %s", msg, err)
		panic(fmt.Sprintf("%s: %s", msg, err))
	}
}

// Loads server configuration files
// JSON config file contains default values,
// config file will overwrite any provided flags
func loadServerConfig(f string) {
	file, err := os.Open(f)
	failOnError(err, "Error loading config file.")

	decoder := json.NewDecoder(file)
	err = decoder.Decode(&config)
	failOnError(err, "Error decoding JSON config file.")

	config.FactorioRconPort = randomPort()
}

func parseFlags() {
	confFile := flag.String("conf", "./conf.json", "Specify location of Factorio Server Manager config file.")
	factorioDir := flag.String("dir", "./", "Specify location of Factorio directory.")
	serverIP := flag.String("host", "0.0.0.0", "Specify IP for webserver to listen on.")
	factorioIP := flag.String("game-bind-address", "0.0.0.0", "Specify IP for Fcatorio gamer server to listen on.")
	factorioPort := flag.String("port", "8080", "Specify a port for the server.")
	factorioConfigFile := flag.String("config", "config/config.ini", "Specify location of Factorio config.ini file")
	factorioMaxUpload := flag.Int64("max-upload", 1024*1024*20, "Maximum filesize for uploaded files (default 20MB).")
	factorioBinary := flag.String("bin", "bin/x64/factorio", "Location of Factorio Server binary file")

	flag.Parse()

	config.ConfFile = *confFile
	config.FactorioDir = *factorioDir
	config.ServerIP = *serverIP
	config.FactorioIP = *factorioIP
	config.ServerPort = *factorioPort
	config.FactorioSavesDir = filepath.Join(config.FactorioDir, "saves")
	config.FactorioModsDir = filepath.Join(config.FactorioDir, "mods")
	config.FactorioModPackDir = "./mod_packs"
	config.FactorioConfigDir = filepath.Join(config.FactorioDir, "config")
	config.FactorioConfigFile = filepath.Join(config.FactorioDir, *factorioConfigFile)
	config.FactorioBinary = filepath.Join(config.FactorioDir, *factorioBinary)
	config.FactorioCredentialsFile = "./factorio.auth"
	config.MaxUploadSize = *factorioMaxUpload

	if runtime.GOOS == "windows" {
		appdata := os.Getenv("APPDATA")
		config.FactorioLog = filepath.Join(appdata, "Factorio", "factorio-current.log")
	} else {
		config.FactorioLog = filepath.Join(config.FactorioDir, "factorio-current.log")
	}
}

func main() {
	var err error

	// Parse configuration flags
	parseFlags()
	// Load server config from file
	loadServerConfig(config.ConfFile)
	// create mod-stuff
	modStartUp()

	// Initialize Factorio Server struct
	FactorioServ, err = initFactorio()
	if err != nil {
		log.Printf("Error occurred during FactorioServer initializaion: %v\n", err)
		return
	}

	// Initialize authentication system
	Auth = initAuth()
	Auth.CreateAuth(config.DatabaseFile, config.CookieEncryptionKey)
	Auth.CreateOrUpdateUser(config.Username, config.Password, "admin", "")

	// Initialize HTTP router
	router := NewRouter()

	log.Printf("Starting server on: %s:%s", config.ServerIP, config.ServerPort)
	log.Fatal(http.ListenAndServe(config.ServerIP+":"+config.ServerPort, router))
}<|MERGE_RESOLUTION|>--- conflicted
+++ resolved
@@ -12,7 +12,6 @@
 )
 
 type Config struct {
-<<<<<<< HEAD
 	FactorioDir             string `json:"factorio_dir"`
 	FactorioSavesDir        string `json:"saves_dir"`
 	FactorioModsDir         string `json:"mods_dir"`
@@ -24,6 +23,7 @@
 	FactorioRconPort        int    `json:"rcon_port"`
 	FactorioRconPass        string `json:"rcon_pass"`
 	FactorioCredentialsFile string `json:"factorio_credentials_file"`
+  FactorioIP              string `json:"factorio_ip"`
 	ServerIP                string `json:"server_ip"`
 	ServerPort              string `json:"server_port"`
 	MaxUploadSize           int64  `json:"max_upload_size"`
@@ -34,28 +34,6 @@
 	SettingsFile            string `json:"settings_file"`
 	LogFile                 string `json:"log_file"`
 	ConfFile                string
-=======
-	FactorioDir         string `json:"factorio_dir"`
-	FactorioSavesDir    string `json:"saves_dir"`
-	FactorioModsDir     string `json:"mods_dir"`
-	FactorioConfigFile  string `json:"config_file"`
-	FactorioConfigDir   string `json:"config_directory"`
-	FactorioLog         string `json:"logfile"`
-	FactorioBinary      string `json:"factorio_binary"`
-	FactorioRconPort    int    `json:"rcon_port"`
-	FactorioRconPass    string `json:"rcon_pass"`
-	FactorioIP          string `json:"factorio_ip"`
-	ServerIP            string `json:"server_ip"`
-	ServerPort          string `json:"server_port"`
-	MaxUploadSize       int64  `json:"max_upload_size"`
-	Username            string `json:"username"`
-	Password            string `json:"password"`
-	DatabaseFile        string `json:"database_file"`
-	CookieEncryptionKey string `json:"cookie_encryption_key"`
-	SettingsFile        string `json:"settings_file"`
-	LogFile             string `json:"log_file"`
-	ConfFile            string
->>>>>>> c21e6488
 }
 
 var (
